{
  "data_source": {
    "type": "gsheet",
    "gsheet_url": "https://docs.google.com/spreadsheets/d/1f-oIqIapeGqq4IROyrJ3Gi37smfDzUgz/edit?gid=1989473758#gid=1989473758",
    "sheet_name": null,
    "postgres_table": "dispatcher",
    "penalty_table": "penalty"
  },
  "database": {
    "table_name": "dispatcher"
  },
  "currency_symbol": "RM",
  "pickup_fee": 17.5,
  "payout_rate": 1.5,
  "penalty_rate": 100.0,
  "tiers": [
    {
      "Tier": "Tier 3",
      "Min Parcels": 0,
      "Max Parcels": 60,
      "Rate (RM)": 0.95
    },
    {
      "Tier": "Tier 2",
      "Min Parcels": 61,
      "Max Parcels": 120,
      "Rate (RM)": 1.0
    },
<<<<<<< HEAD
    {
      "Tier": "Tier 1",
      "Min Parcels": 121,
      "Max Parcels": null,
      "Rate (RM)": 1.1
    }
  ],
  "kpi_incentives": [
    {
      "parcels": 3000,
      "bonus": 100.0,
      "description": "3000 Parcel/month"
    },
    {
      "parcels": 4000,
      "bonus": 150.0,
      "description": "4000 Parcel/month"
    }
  ],
  "special_rates": [
    {
      "start_date": "2025-10-10",
      "end_date": "2025-10-15",
      "rate": 1.15,
      "description": "October Sale Week",
      "min_parcels": 160
    }
  ],
  "attendance_incentive": {
    "enabled": true,
    "required_days": 26,
    "min_parcels_per_day": 30,
    "bonus": 100.0,
    "description": "26 Days Attendance Bonus"
  },
  "advance_payout": {
    "enabled": true,
    "percentage": 40.0,
    "description": "Advance Payout"
  },
  "weight_tiers": [
    {
      "min": 0,
      "max": 5,
      "rate": 1.5
    },
    {
      "min": 5,
      "max": 10,
      "rate": 1.6
    },
    {
      "min": 10,
      "max": 30,
      "rate": 2.7
=======
    "currency_symbol": "RM",
    "pickup_fee": 17.50,
    "payout_rate": 1.5,
    "tiers": [
      {"Tier": "Tier 3", "Min Parcels": 0, "Max Parcels": 60, "Rate (RM)": 0.95},
      {"Tier": "Tier 2", "Min Parcels": 61, "Max Parcels": 120, "Rate (RM)": 1.00},
      {"Tier": "Tier 1", "Min Parcels": 121, "Max Parcels": null, "Rate (RM)": 1.10}
    ],
    "kpi_incentives": [
      {"parcels": 3000, "bonus": 100.00, "description": "3000 Parcel/month"},
      {"parcels": 4000, "bonus": 150.00, "description": "4000 Parcel/month"}
    ],
      "special_rates": [
        {
          "start_date": "2025-11-11",
          "end_date": "2025-11-15",
          "rate": 1.15,
          "description": "October Sale Week",
          "min_parcels": 160
        }
      ],
    "attendance_incentive": {
        "enabled": true,
        "required_days": 26,
        "min_parcels_per_day": 30,
        "bonus": 100.00,
        "description": "26 Days Attendance Bonus"
>>>>>>> da3d64d6
    },
    {
      "min": 30,
      "max": 999999,
      "rate": 4.0
    }
  ]
}<|MERGE_RESOLUTION|>--- conflicted
+++ resolved
@@ -26,7 +26,6 @@
       "Max Parcels": 120,
       "Rate (RM)": 1.0
     },
-<<<<<<< HEAD
     {
       "Tier": "Tier 1",
       "Min Parcels": 121,
@@ -48,10 +47,10 @@
   ],
   "special_rates": [
     {
-      "start_date": "2025-10-10",
-      "end_date": "2025-10-15",
+      "start_date": "2025-11-11",
+      "end_date": "2025-11-15",
       "rate": 1.15,
-      "description": "October Sale Week",
+      "description": "November Sale Week",
       "min_parcels": 160
     }
   ],
@@ -82,35 +81,6 @@
       "min": 10,
       "max": 30,
       "rate": 2.7
-=======
-    "currency_symbol": "RM",
-    "pickup_fee": 17.50,
-    "payout_rate": 1.5,
-    "tiers": [
-      {"Tier": "Tier 3", "Min Parcels": 0, "Max Parcels": 60, "Rate (RM)": 0.95},
-      {"Tier": "Tier 2", "Min Parcels": 61, "Max Parcels": 120, "Rate (RM)": 1.00},
-      {"Tier": "Tier 1", "Min Parcels": 121, "Max Parcels": null, "Rate (RM)": 1.10}
-    ],
-    "kpi_incentives": [
-      {"parcels": 3000, "bonus": 100.00, "description": "3000 Parcel/month"},
-      {"parcels": 4000, "bonus": 150.00, "description": "4000 Parcel/month"}
-    ],
-      "special_rates": [
-        {
-          "start_date": "2025-11-11",
-          "end_date": "2025-11-15",
-          "rate": 1.15,
-          "description": "October Sale Week",
-          "min_parcels": 160
-        }
-      ],
-    "attendance_incentive": {
-        "enabled": true,
-        "required_days": 26,
-        "min_parcels_per_day": 30,
-        "bonus": 100.00,
-        "description": "26 Days Attendance Bonus"
->>>>>>> da3d64d6
     },
     {
       "min": 30,
