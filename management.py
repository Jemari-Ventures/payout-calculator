--- conflicted
+++ resolved
@@ -77,11 +77,7 @@
             {"min": 10, "max": 30, "rate": 2.70},
             {"min": 30, "max": float('inf'), "rate": 4.00}
         ],
-<<<<<<< HEAD
-        "pickup_payout_per_parcel": 1.50,
-=======
         "pickup_fee": 151.00,
->>>>>>> 0cdbab55
         "currency_symbol": "RM",
         "penalty_rate": 100.0,
         "forecast_days": 30
